--- conflicted
+++ resolved
@@ -237,18 +237,12 @@
     # Stored as a duration in days since the Delphi epoch (30 Dec, 1899).
     @property
     def created_on(self) -> datetime.datetime | None:
-<<<<<<< HEAD
-        """The local date and time on which this project was created."""
+        """The local date and time on which this project was created.
+
+        Located at the bottom of :menuselection:`Options --> &Project info` page.
+        """
         if ProjectID.Timestamp in self.events:
             event = cast(TimestampEvent, self.events.first(ProjectID.Timestamp))
-=======
-        """The local date and time on which this project was created.
-
-        Located at the bottom of :menuselection:`Options --> &Project info` page.
-        """
-        if ProjectID.Timestamp in self._events:
-            event = cast(TimestampEvent, self._events[ProjectID.Timestamp][0])
->>>>>>> 6c36230f
             return _DELPHI_EPOCH + datetime.timedelta(days=event["created_on"])
 
     format = KWProp[FileFormat]()
