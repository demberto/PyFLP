# PyFLP - An FL Studio project file (.flp) parser
# Copyright (C) 2022 demberto
#
# This program is free software: you can redistribute it and/or modify it
# under the terms of the GNU General Public License as published by the Free
# Software Foundation, either version 3 of the License, or (at your option)
# any later version. This program is distributed in the hope that it will be
# useful, but WITHOUT ANY WARRANTY; without even the implied warranty of
# MERCHANTABILITY or FITNESS FOR A PARTICULAR PURPOSE. See the GNU General
# Public License for more details. You should have received a copy of the
# GNU General Public License along with this program. If not, see
# <https://www.gnu.org/licenses/>.

"""Contains the types used by the channels and channel rack."""

from __future__ import annotations

import enum
import pathlib
import sys
<<<<<<< HEAD
from collections import defaultdict
from typing import DefaultDict, Iterator, List, Tuple, cast
=======
from typing import DefaultDict, Iterator, Tuple, cast
>>>>>>> 6c36230f

if sys.version_info >= (3, 8):
    from typing import Literal
else:
    from typing_extensions import Literal

import colour
import construct as c
import construct_typed as ct

from ._descriptors import EventProp, FlagProp, KWProp, NestedProp, StructProp
from ._events import (
    DATA,
    DWORD,
    TEXT,
    WORD,
    BoolEvent,
    EventEnum,
    EventTree,
    F32Event,
    I8Event,
    I32Event,
    StdEnum,
    StructEventBase,
    U8Event,
    U16Event,
    U16TupleEvent,
    U32Event,
)
from ._models import (
    EventModel,
    ItemModel,
    ModelCollection,
    ModelReprMixin,
    supports_slice,
)
from .exceptions import ModelNotFound, NoModelsFound, PropertyCannotBeSet
from .plugin import BooBass, PluginID, PluginProp, VSTPlugin

__all__ = [
    "ArpDirection",
    "Automation",
    "AutomationPoint",
    "Channel",
    "Instrument",
    "Layer",
    "ChannelRack",
    "ChannelNotFound",
    "DeclickMode",
    "LFOShape",
    "ReverbType",
    "FX",
    "Reverb",
    "Delay",
    "Envelope",
    "SamplerLFO",
    "Tracking",
    "Keyboard",
    "LevelAdjusts",
    "StretchMode",
    "Time",
    "TimeStretching",
    "Polyphony",
    "Playback",
    "ChannelType",
]

EnvelopeName = Literal["Panning", "Volume", "Mod X", "Mod Y", "Pitch"]
LFOName = EnvelopeName


class ChannelNotFound(ModelNotFound, KeyError):
    pass


class AutomationEvent(StructEventBase):
    @staticmethod
    def _get_position(stream: c.StreamType, index: int):
        cur = stream.tell()
        position = 0.0
        for i in range(index + 1):
            stream.seek(21 + (i * 24))
            position += c.Float64l.parse_stream(stream)
        stream.seek(cur)
        return position

    STRUCT = c.Struct(
        "_u1" / c.Bytes(4),  # 4  # ? Always 1
        "lfo.amount" / c.Int32sl,
        "_u2" / c.Bytes(1),  # 9
        "_u3" / c.Bytes(2),  # 11
        "_u4" / c.Bytes(2),  # 13  # ? Always 0
        "_u5" / c.Bytes(4),  # 17
        "points"
        / c.PrefixedArray(
            c.Int32ul,  # 21
            c.Struct(
                "_offset" / c.Float64l * "Change in X-axis w.r.t last point",
                "position"  # TODO Implement a setter
                / c.IfThenElse(
                    lambda ctx: ctx._index > 0,
                    c.Computed(
                        lambda ctx: AutomationEvent._get_position(ctx._io, ctx._index)
                    ),
                    c.Computed(lambda ctx: ctx["_offset"]),
                ),
                "value" / c.Float64l,
                "tension" / c.Float32l,
                "_u1" / c.Bytes(4),  # Linked to tension
            ),  # 24 per struct
        ),
        "_u6" / c.GreedyBytes,  # TODO Upto a whooping 112 bytes
    )


class DelayEvent(StructEventBase):
    STRUCT = c.Struct(
        "feedback" / c.Optional(c.Int32ul),
        "pan" / c.Optional(c.Int32sl),
        "pitch_shift" / c.Optional(c.Int32sl),
        "echoes" / c.Optional(c.Int32ul),
        "time" / c.Optional(c.Int32ul),
    ).compile()


@enum.unique
class _EnvLFOFlags(enum.IntFlag):
    EnvelopeTempoSync = 1 << 0
    Unknown = 1 << 2  # Occurs for volume envlope only. Likely a bug in FL's serialiser
    LFOTempoSync = 1 << 1
    LFOPhaseRetrig = 1 << 5


@enum.unique
class LFOShape(ct.EnumBase):
    """Used by :attr:`LFO.shape`."""

    Sine = 0
    Triangle = 1
    Pulse = 2


# FL Studio 2.5.0+
class EnvelopeLFOEvent(StructEventBase):
    STRUCT = c.Struct(
        "flags" / c.Optional(StdEnum[_EnvLFOFlags](c.Int32sl)),  # 4
        "envelope.enabled" / c.Optional(c.Int32sl),  # 8
        "envelope.predelay" / c.Optional(c.Int32sl),  # 12
        "envelope.attack" / c.Optional(c.Int32sl),  # 16
        "envelope.hold" / c.Optional(c.Int32sl),  # 20
        "envelope.decay" / c.Optional(c.Int32sl),  # 24
        "envelope.sustain" / c.Optional(c.Int32sl),  # 28
        "envelope.release" / c.Optional(c.Int32sl),  # 32
        "envelope.amount" / c.Optional(c.Int32sl),  # 36
        "lfo.predelay" / c.Optional(c.Int32ul),  # 40
        "lfo.attack" / c.Optional(c.Int32ul),  # 44
        "lfo.amount" / c.Optional(c.Int32sl),  # 48
        "lfo.speed" / c.Optional(c.Int32ul),  # 52
        "lfo.shape" / c.Optional(StdEnum[LFOShape](c.Int32sl)),  # 56
        "envelope.attack_tension" / c.Optional(c.Int32sl),  # 60
        "envelope.decay_tension" / c.Optional(c.Int32sl),  # 64
        "envelope.release_tension" / c.Optional(c.Int32sl),  # 68
    ).compile()


class LevelAdjustsEvent(StructEventBase):
    STRUCT = c.Struct(
        "pan" / c.Optional(c.Int32sl),  # 4
        "volume" / c.Optional(c.Int32ul),  # 8
        "_u1" / c.Optional(c.Int32ul),  # 12
        "mod_x" / c.Optional(c.Int32sl),  # 16
        "mod_y" / c.Optional(c.Int32sl),  # 20
    ).compile()


class LevelsEvent(StructEventBase):
    STRUCT = c.Struct(
        "pan" / c.Optional(c.Int32sl),  # 4
        "volume" / c.Optional(c.Int32ul),  # 8
        "pitch_shift" / c.Optional(c.Int32sl),  # 12
        "_u1" / c.Optional(c.Bytes(12)),  # 24
    ).compile()


@enum.unique
class ArpDirection(ct.EnumBase):
    """Used by :attr:`Arp.direction`."""

    Off = 0
    Up = 1
    Down = 2
    UpDownBounce = 3
    UpDownSticky = 4
    Random = 5


@enum.unique
class DeclickMode(ct.EnumBase):
    OutOnly = 0
    TransientNoBleeding = 1
    Transient = 2
    Generic = 3
    Smooth = 4
    Crossfade = 5


@enum.unique
class StretchMode(ct.EnumBase):
    Stretch = -1
    Resample = 0
    E3Generic = 1
    E3Mono = 2
    SliceStretch = 3
    SliceMap = 4
    Auto = 5
    E2Generic = 6
    E2Transient = 7
    E2Mono = 8
    E2Speech = 9


class ParametersEvent(StructEventBase):
    STRUCT = c.Struct(
        "_u1" / c.Optional(c.Bytes(40)),  # 40
        "arp.direction" / c.Optional(StdEnum[ArpDirection](c.Int32ul)),  # 44
        "arp.range" / c.Optional(c.Int32ul),  # 48
        "arp.chord" / c.Optional(c.Int32ul),  # 52
        "arp.time" / c.Optional(c.Float32l),  # 56
        "arp.gate" / c.Optional(c.Float32l),  # 60
        "arp.slide" / c.Optional(c.Flag),  # 61
        "_u2" / c.Optional(c.Bytes(22)),  # 83
        "content.declick_mode" / c.Optional(StdEnum[DeclickMode](c.Int8ul)),  # 84
        "_u3" / c.Optional(c.Bytes(8)),  # 92
        "arp.repeat" / c.Optional(c.Int32ul),  # 96 4.5.2+
        "_u4" / c.Optional(c.Bytes(12)),  # 108
        "stretching.mode" / c.Optional(StdEnum[StretchMode](c.Int32sl)),  # 112
        "_u5" / c.Optional(c.Bytes(36)),  # 148
        "playback.start_offset" / c.Optional(c.Int32ul),  # 152
        "_u6" / c.Optional(c.GreedyBytes),  # * 168 as of 20.9.1
    ).compile()


@enum.unique
class _PolyphonyFlags(enum.IntFlag):
    None_ = 0
    Mono = 1 << 0
    Porta = 1 << 1

    # Unknown
    U1 = 1 << 2
    U2 = 1 << 3
    U3 = 1 << 4
    U4 = 1 << 5
    U5 = 1 << 6
    U6 = 1 << 7


class PolyphonyEvent(StructEventBase):
    STRUCT = c.Struct(
        "max" / c.Optional(c.Int32ul),  # 4
        "slide" / c.Optional(c.Int32ul),  # 8
        "flags" / c.Optional(StdEnum[_PolyphonyFlags](c.Byte)),  # 9
    ).compile()


class TrackingEvent(StructEventBase):
    STRUCT = c.Struct(
        "middle_value" / c.Optional(c.Int32ul),  # 4
        "pan" / c.Optional(c.Int32sl),  # 8
        "mod_x" / c.Optional(c.Int32sl),  # 12
        "mod_y" / c.Optional(c.Int32sl),  # 16
    ).compile()


@enum.unique
class ChannelID(EventEnum):
    IsEnabled = (0, BoolEvent)
    _VolByte = (2, U8Event)
    _PanByte = (3, U8Event)
    Zipped = (15, BoolEvent)
    # _19 = (19, BoolEvent)
    PingPongLoop = (20, BoolEvent)
    Type = (21, U8Event)
    RoutedTo = (22, I8Event)
    # FXProperties = 27
    IsLocked = (32, BoolEvent)  #: 12.3+
    New = (WORD, U16Event)
    FreqTilt = (WORD + 5, U16Event)
    FXFlags = (WORD + 6, U16Event)
    Cutoff = (WORD + 7, U16Event)
    _VolWord = (WORD + 8, U16Event)
    _PanWord = (WORD + 9, U16Event)
    Preamp = (WORD + 10, U16Event)  #: 1.2.12+
    FadeOut = (WORD + 11, U16Event)  #: 1.7.6+
    FadeIn = (WORD + 12, U16Event)
    # _DotNote = WORD + 13
    # _DotPitch = WORD + 14
    # _DotMix = WORD + 15
    Resonance = (WORD + 19, U16Event)
    # _LoopBar = WORD + 20
    StereoDelay = (WORD + 21, U16Event)  #: 1.3.56+
    Pogo = (WORD + 22, U16Event)
    # _DotReso = WORD + 23
    # _DotCutOff = WORD + 24
    # _ShiftDelay = WORD + 25
    # _Dot = WORD + 27
    # _DotRel = WORD + 32
    # _DotShift = WORD + 28
    Children = (WORD + 30, U16Event)  #: 3.4.0+
    Swing = (WORD + 33, U16Event)
    # Echo = DWORD + 2
    RingMod = (DWORD + 3, U16TupleEvent)
    CutGroup = (DWORD + 4, U16TupleEvent)
    RootNote = (DWORD + 7, U32Event)
    # _MainResoCutOff = DWORD + 9
    # DelayModXY = DWORD + 10
    Reverb = (DWORD + 11, U32Event)  #: 1.4.0+
    StretchTime = (DWORD + 12, F32Event)  #: 5.0+
    FineTune = (DWORD + 14, I32Event)
    SamplerFlags = (DWORD + 15, U32Event)
    LayerFlags = (DWORD + 16, U32Event)
    GroupNum = (DWORD + 17, I32Event)
    AUSampleRate = (DWORD + 25, U32Event)
    _Name = TEXT
    SamplePath = TEXT + 4
    Delay = (DATA + 1, DelayEvent)
    Parameters = (DATA + 7, ParametersEvent)
    EnvelopeLFO = (DATA + 10, EnvelopeLFOEvent)
    Levels = (DATA + 11, LevelsEvent)
    # _Filter = DATA + 12
    Polyphony = (DATA + 13, PolyphonyEvent)
    # _LegacyAutomation = DATA + 15
    Tracking = (DATA + 20, TrackingEvent)
    LevelAdjusts = (DATA + 21, LevelAdjustsEvent)
    Automation = (DATA + 26, AutomationEvent)


@enum.unique
class DisplayGroupID(EventEnum):
    Name = TEXT + 39  #: 3.4.0+


@enum.unique
class RackID(EventEnum):
    Swing = (11, U8Event)
    _FitToSteps = (13, U8Event)
    WindowHeight = (DWORD + 5, U32Event)


@enum.unique
class ReverbType(enum.IntEnum):
    """Used by :attr:`Reverb.type`."""

    A = 0
    B = 65536


# The type of a channel may decide how a certain event is interpreted. An
# example of this is `ChannelID.Levels` event, which is used for storing
# volume, pan and pich bend range of any channel other than automations. In
# automations it is used for **Min** and **Max** knobs.
@enum.unique
class ChannelType(ct.EnumBase):  # cuz Type would be a super generic name
    """An internal marker used to indicate the type of a channel."""

    Sampler = 0
    """Used exclusively for the inbuilt Sampler."""

    Native = 2
    """Used by audio clips and other native FL Studio synths."""

    Layer = 3  # 3.4.0+
    Instrument = 4
    Automation = 5  # 5.0+


class _FXFlags(enum.IntFlag):
    FadeStereo = 1 << 0
    Reverse = 1 << 1
    Clip = 1 << 2
    SwapStereo = 1 << 8


class _LayerFlags(enum.IntFlag):
    Random = 1 << 0
    Crossfade = 1 << 1


class _SamplerFlags(enum.IntFlag):
    Resample = 1 << 0
    LoadRegions = 1 << 1
    LoadSliceMarkers = 1 << 2
    UsesLoopPoints = 1 << 3
    KeepOnDisk = 1 << 8


class DisplayGroup(EventModel, ModelReprMixin):
    def __repr__(self):
        if self.name is None:
            return "Unnamed display group"
        return f"Display group {self.name}"

    name = EventProp[str](DisplayGroupID.Name)


class Arp(EventModel, ModelReprMixin):
    """Used by :class:`Sampler`: and :class:`Instrument`.

    ![](https://bit.ly/3Lbk7Yi)
    """

    chord = StructProp[int]()
    """Index of the selected arpeggio chord."""

    direction = StructProp[ArpDirection]()
    gate = StructProp[float]()
    """Delay between two successive notes played."""

    range = StructProp[int]()
    """Range (in octaves)."""

    repeat = StructProp[int]()
    """Number of times a note is repeated.

    *New in FL Studio v4.5.2*.
    """

    slide = StructProp[bool]()
    """Whether arpeggio will slide between notes."""

    time = StructProp[float]()
    """Delay between two successive notes played."""


class Delay(EventModel, ModelReprMixin):
    """Echo delay / fat mode section.

    Used by :class:`Sampler` and :class:`Instrument`.

    ![](https://bit.ly/3RyzbBD)
    """

    # is_fat_mode: Optional[bool] = None    #: 3.4.0+
    # is_ping_pong: Optional[bool] = None   #: 1.7.6+
    # mod_x: Optional[int] = None
    # mod_y: Optional[int] = None

    echoes = StructProp[int]()
    """Number of echoes generated for each note.

    | Min | Max |
    |-----|-----|
    | 1   | 10  |
    """

    feedback = StructProp[int]()
    """Factor with which the volume of every next echo is multiplied.

    Defaults to minimum value.

    | Type | Value | Representation |
    |------|-------|----------------|
    | Min  | 0     | 0%             |
    | Max  | 25600 | 200%           |
    """

    pan = StructProp[int]()
    """
    | Type    | Value | Representation |
    |---------|-------|----------------|
    | Min     | -6400 | 100% left      |
    | Max     | 6400  | 100% right     |
    | Default | 0     | Centred        |
    """

    pitch_shift = StructProp[int]()
    """Pitch shift (in cents).

    | Min   | Max   | Default |
    |-------|-------|---------|
    | -1200 | 1200  | 0       |
    """

    time = StructProp[int]()
    """Tempo-synced delay time. PPQ dependant.

    | Type    | Value     | Representation |
    |---------|-----------|----------------|
    | Min     | 0         | 0:00           |
    | Max     | PPQ * 4   | 8:00           |
    | Default | PPQ * 3/2 | 3:00           |
    """


class LevelAdjusts(EventModel, ModelReprMixin):
    """Used by :class:`Layer`, :class:`Instrument` and :class:`Sampler`.

    ![](https://bit.ly/3xkKeGn)

    *New in FL Studio v3.3.0*.
    """

    mod_x = StructProp[int]()
    mod_y = StructProp[int]()
    pan = StructProp[int]()
    volume = StructProp[int]()


class Time(EventModel, ModelReprMixin):
    """Used by :class:`Sampler` and :class:`Instrument`.

    ![](https://bit.ly/3xjxUGG)
    """

    swing = EventProp[int](ChannelID.Swing)
    # gate: int
    # shift: int
    # is_full_porta: bool


class Reverb(EventModel, ModelReprMixin):
    """Precalculated reverb used by :class:`Sampler`.

    *New in FL Studio v1.4.0*.
    """

    @property
    def type(self) -> ReverbType | None:
        if ChannelID.Reverb in self.events:
            event = self.events.first(ChannelID.Reverb)
            return ReverbType.B if event.value >= ReverbType.B else ReverbType.A

    @type.setter
    def type(self, value: ReverbType):
        if self.mix is None:
            raise PropertyCannotBeSet(ChannelID.Reverb)

        self.events.first(ChannelID.Reverb).value = value.value + self.mix

    @property
    def mix(self) -> int | None:
        """Mix % (wet). Defaults to minimum value.

        | Min | Max |
        |-----|-----|
        | 0   | 256 |
        """
        if ChannelID.Reverb in self.events:
            return self.events.first(ChannelID.Reverb).value - self.type

    @mix.setter
    def mix(self, value: int):
        if ChannelID.Reverb not in self.events:
            raise PropertyCannotBeSet(ChannelID.Reverb)

        self.events.first(ChannelID.Reverb).value += value


class FX(EventModel, ModelReprMixin):
    """Pre-calculated effects used by :class:`Sampler`.

    ![](https://bit.ly/3U3Ys8l)
    ![](https://bit.ly/3qvdBSN)

    See Also:
        :attr:`Sampler.fx`
    """

    boost = EventProp[int](ChannelID.Preamp)
    """Pre-amp gain. Defaults to minimum value.

    | Min | Max |
    |-----|-----|
    | 0   | 256 |

    *New in FL Studio v1.2.12*.
    """

    clip = FlagProp(_FXFlags.Clip, ChannelID.FXFlags)
    """Whether output is clipped at 0dB for :attr:`boost`."""

    cutoff = EventProp[int](ChannelID.Cutoff)
    """Filter Mod X. Defaults to maximum value.

    | Min | Max  |
    |-----|------|
    | 16  | 1024 |
    """

    fade_in = EventProp[int](ChannelID.FadeIn)
    """Quick fade-in. Defaults to minimum value.

    | Min | Max  |
    |-----|------|
    | 0   | 1024 |
    """

    fade_out = EventProp[int](ChannelID.FadeOut)
    """Quick fade-out. Defaults to minimum value.

    | Min | Max  |
    |-----|------|
    | 0   | 1024 |

    *New in FL Studio v1.7.6*.
    """

    fade_stereo = FlagProp(_FXFlags.FadeStereo, ChannelID.FXFlags)
    freq_tilt = EventProp[int](ChannelID.FreqTilt)
    """Shifts the frequency balance. Bi-polar.

    | Min | Max | Default |
    |-----|-----|---------|
    | 0   | 256 | 128     |
    """

    pogo = EventProp[int](ChannelID.Pogo)
    """Pitch bend effect. Bipolar.

    | Min | Max | Default |
    |-----|-----|---------|
    | 0   | 512 | 256     |
    """

    # remove_dc = StructProp[bool](ChannelID.Parameters, prop="fx.remove_dc")
    # """*New in FL Studio v2.5.0*."""

    resonance = EventProp[int](ChannelID.Resonance)
    """Filter Mod Y. Defaults to minimum value.

    | Min | Max  |
    |-----|------|
    | 0   | 640  |
    """

    reverb = NestedProp[Reverb](Reverb, ChannelID.Reverb)
    reverse = FlagProp(_FXFlags.Reverse, ChannelID.FXFlags)
    """Whether sample is reversed or not."""

    ringmod = EventProp[Tuple[int, int]](ChannelID.RingMod)
    """Ring modulation returned as a tuple of `(mix, frequency)`.

    Limits for both:

    | Min | Max | Default |
    |-----|-----|---------|
    | 0   | 256 | 128     |
    """

    stereo_delay = EventProp[int](ChannelID.StereoDelay)
    """Linear. Bipolar.

    | Min | Max  | Default |
    |-----|------|---------|
    | 0   | 4096 | 2048    |

    *New in FL Studio v1.3.56*.
    """

    swap_stereo = FlagProp(_FXFlags.SwapStereo, ChannelID.FXFlags)
    """Whether left and right channels are swapped or not."""


class Envelope(EventModel, ModelReprMixin):
    """A PAHDSR envelope for various :class:`Sampler` paramters.

    ![](https://bit.ly/3d9WCCh)

    See Also:
        :attr:`Sampler.envelopes`

    *New in FL Studio v2.5.0*.
    """

    enabled = StructProp[bool](prop="envelope.enabled")
    """Whether envelope section is enabled."""

    predelay = StructProp[int](prop="envelope.predelay")
    """Linear. Defaults to minimum value.

    | Type | Value | Representation |
    |------|-------|----------------|
    | Min  | 100   | 0%             |
    | Max  | 65536 | 100%           |
    """

    amount = StructProp[int](prop="envelope.amount")
    """Linear. Bipolar.

    | Type    | Value | Representation |
    |---------|-------|----------------|
    | Min     | -128  | -100%          |
    | Max     | 128   | 100%           |
    | Default | 0     | 0%             |
    """

    attack = StructProp[int](prop="envelope.attack")
    """Linear.

    | Type    | Value | Representation |
    |---------|-------|----------------|
    | Min     | 100   | 0%             |
    | Max     | 65536 | 100%           |
    | Default | 20000 | 31%            |
    """

    hold = StructProp[int](prop="envelope.hold")
    """Linear.

    | Type    | Value | Representation |
    |---------|-------|----------------|
    | Min     | 100   | 0%             |
    | Max     | 65536 | 100%           |
    | Default | 20000 | 31%            |
    """

    decay = StructProp[int](prop="envelope.decay")
    """Linear.

    | Type    | Value | Representation |
    |---------|-------|----------------|
    | Min     | 100   | 0%             |
    | Max     | 65536 | 100%           |
    | Default | 30000 | 46%            |
    """

    sustain = StructProp[int](prop="envelope.sustain")
    """Linear.

    | Type    | Value | Representation |
    |---------|-------|----------------|
    | Min     | 0     | 0%             |
    | Max     | 128   | 100%           |
    | Default | 50    | 39%            |
    """

    release = StructProp[int](prop="envelope.release")
    """Linear.

    | Type    | Value | Representation |
    |---------|-------|----------------|
    | Min     | 100   | 0%             |
    | Max     | 65536 | 100%           |
    | Default | 20000 | 31%            |
    """

    synced = FlagProp(_EnvLFOFlags.EnvelopeTempoSync)
    """Whether envelope is synced to tempo or not."""

    attack_tension = StructProp[int](prop="envelope.attack_tension")
    """Linear. Bipolar.

    | Type    | Value | Representation |
    |---------|-------|----------------|
    | Min     | -128  | -100%          |
    | Max     | 128   | 100%           |
    | Default | 0     | 0%             |

    *New in FL Studio v3.5.4*.
    """

    decay_tension = StructProp[int](prop="envelope.decay_tension")
    """Linear. Bipolar.

    | Type    | Value | Mix (wet) |
    |---------|-------|-----------|
    | Min     | -128  | -100%     |
    | Max     | 128   | 100%      |
    | Default | 0     | 0%        |

    *New in FL Studio v3.5.4*.
    """

    release_tension = StructProp[int](prop="envelope.release_tension")
    """Linear. Bipolar.

    | Type    | Value | Mix (wet) |
    |---------|-------|-----------|
    | Min     | -128  | -100%     |
    | Max     | 128   | 100%      |
    | Default | -101  | -79%      |

    *New in FL Studio v3.5.4*.
    """


class SamplerLFO(EventModel, ModelReprMixin):
    """A basic LFO for certain :class:`Sampler` parameters.

    ![](https://bit.ly/3RG5Jtw)

    See Also:
        :attr:`Sampler.lfos`

    *New in FL Studio v2.5.0*.
    """

    amount = StructProp[int](prop="lfo.amount")
    """Linear. Bipolar.

    | Type    | Value | Representation |
    |---------|-------|----------------|
    | Min     | -128  | -100%          |
    | Max     | 128   | 100%           |
    | Default | 0     | 0%             |
    """

    attack = StructProp[int](prop="lfo.attack")
    """Linear.

    | Type    | Value | Representation |
    |---------|-------|----------------|
    | Min     | 100   | 0%             |
    | Max     | 65536 | 100%           |
    | Default | 20000 | 31%            |
    """

    predelay = StructProp[int](prop="lfo.predelay")
    """Linear. Defaults to minimum value.

    | Type    | Value | Representation |
    |---------|-------|----------------|
    | Min     | 100   | 0%             |
    | Max     | 65536 | 100%           |
    """

    speed = StructProp[int](prop="lfo.speed")
    """Logarithmic. Provides tempo synced options.

    | Type    | Value | Representation |
    |---------|-------|----------------|
    | Min     | 200   | 0%             |
    | Max     | 65536 | 100%           |
    | Default | 32950 | 50% (16 steps) |
    """

    synced = FlagProp(_EnvLFOFlags.LFOTempoSync)
    """Whether LFO is synced with tempo."""

    retrig = FlagProp(_EnvLFOFlags.LFOPhaseRetrig)
    """Whether LFO phase is in global / retriggered mode."""

    shape = StructProp[LFOShape](prop="lfo.shape")
    """Sine, triangle or pulse. Default: Sine."""


class Polyphony(EventModel, ModelReprMixin):
    """Used by :class:`Sampler` and :class:`Instrument`.

    ![](https://bit.ly/3DlvWcl)
    """

    is_mono = FlagProp(_PolyphonyFlags.Mono)
    """Whether monophonic mode is enabled or not."""

    is_porta = FlagProp(_PolyphonyFlags.Porta)
    """*New in FL Studio v3.3.0*."""

    max = StructProp[int]()
    """Max number of voices."""

    slide = StructProp[int]()
    """Portamento time. Nonlinear.

    | Type    | Value | Representation  |
    |---------|-------|-----------------|
    | Min     | 0     | 0:00            |
    | Max     | 1660  | 8:00 (8 steps)  |
    | Default | 820   | 0:12 (1/2 step) |

    *New in FL Studio v3.3.0*.
    """


class Tracking(EventModel, ModelReprMixin):
    """Used by :class:`Sampler` and :class:`Instrument`.

    ![](https://bit.ly/3DmveM8)

    *New in FL Studio v3.3.0*.
    """

    middle_value = StructProp[int]()
    """Note index. Min: C0 (0), Max: B10 (131)."""

    mod_x = StructProp[int]()
    """Bipolar.

    | Min  | Max | Default |
    |------|-----|---------|
    | -256 | 256 | 0       |
    """

    mod_y = StructProp[int]()
    """Bipolar.

    | Min  | Max | Default |
    |------|-----|---------|
    | -256 | 256 | 0       |
    """

    pan = StructProp[int]()
    """Linear. Bipolar.

    | Min  | Max | Default |
    |------|-----|---------|
    | -256 | 256 | 0       |
    """


class Keyboard(EventModel, ModelReprMixin):
    """Used by :class:`Sampler` and :class:`Instrument`.

    ![](https://bit.ly/3qwIK8r)

    *New in FL Studio v1.3.56*.
    """

    fine_tune = EventProp[int](ChannelID.FineTune)
    """-100 to +100 cents."""

    # TODO Return this as a note name, like `Note.key`
    root_note = EventProp[int](ChannelID.RootNote, default=60)
    """Min - 0 (C0), Max - 131 (B10)."""

    # main_pitch_enabled = StructProp[bool](ChannelID.Parameters)
    # """Whether triggered note is affected by changes to `project.main_pitch`."""

    # added_to_key = StructProp[bool](ChannelID.Parameters)
    # """Whether root note should be added to triggered note instead of pitch.
    #
    # *New in FL Studio v3.4.0*.
    # """

    # note_range: tuple[int] - Should be a 2-short or 2-byte tuple


class Playback(EventModel, ModelReprMixin):
    """Used by :class:`Sampler`.

    ![](https://bit.ly/3xjSypY)
    """

    ping_pong_loop = EventProp[bool](ChannelID.PingPongLoop)
    start_offset = StructProp[int](ChannelID.Parameters, prop="playback.start_offset")
    """Linear. Defaults to minimum value.

    | Type | Value      | Representation |
    |------|------------|----------------|
    | Min  | 0          | 0%             |
    | Max  | 1072693248 | 100%           |
    """

    use_loop_points = FlagProp(_SamplerFlags.UsesLoopPoints, ChannelID.SamplerFlags)


class TimeStretching(EventModel, ModelReprMixin):
    """Used by :class:`Sampler`.

    ![](https://bit.ly/3eIAjnG)

    *New in FL Studio v5.0*.
    """

    mode = StructProp[StretchMode](ChannelID.Parameters, prop="stretching.mode")
    # multiplier: Optional[int] = None
    # pitch: Optional[int] = None
    time = EventProp[float](ChannelID.StretchTime)


<<<<<<< HEAD
class Content(EventModel, ModelReprMixin):
    """Used by :class:`Sampler`."""
=======
class Content(MultiEventModel, ModelReprMixin):
    """Used by :class:`Sampler`.

    ![](https://bit.ly/3TCXFKI)
    """
>>>>>>> 6c36230f

    declick_mode = StructProp[DeclickMode](
        ChannelID.Parameters, prop="content.declick_mode"
    )
    """Defaults to ``DeclickMode.OutOnly``."""

    keep_on_disk = FlagProp(_SamplerFlags.KeepOnDisk, ChannelID.SamplerFlags)
    """Whether a sample is streamed from disk or kept in RAM, defaults to ``False``.

    *New in FL Studio v2.5.0*.
    """

    load_regions = FlagProp(_SamplerFlags.LoadRegions, ChannelID.SamplerFlags)
    """Load regions found in the sample, if any, defaults to ``True``."""

    load_slices = FlagProp(_SamplerFlags.LoadSliceMarkers, ChannelID.SamplerFlags)
    """Defaults to ``False``."""

    resample = FlagProp(_SamplerFlags.Resample, ChannelID.SamplerFlags)
    """Defaults to ``False``.

    *New in FL Studio v2.5.0*.
    """


class AutomationLFO(EventModel, ModelReprMixin):
    amount = StructProp[int](ChannelID.Automation, prop="lfo.amount")
    """Linear. Bipolar.

    | Type    | Value      | Representation |
    |---------|------------|----------------|
    | Min     | -128       | -100%          |
    | Max     | 128        | 100%           |
    | Default | 64 or 0    | 50% or 0%      |
    """


class AutomationPoint(ItemModel, ModelReprMixin):
    position = StructProp[int](readonly=True)
    """PPQ dependant. Position on X-axis.

    This property cannot be set as of yet.
    """

    tension = StructProp[float]()
    """A value in the range of 0 to 1.0."""

    value = StructProp[float]()
    """Position on Y-axis in the range of 0 to 1.0."""


class Channel(EventModel):
    """Represents a channel in the channel rack."""

    def __repr__(self):
        return f"{type(self).__name__} (name={self.display_name!r}, iid={self.iid})"

    def __index__(self):
        return cast(int, self.iid)

    color = EventProp[colour.Color](PluginID.Color)
    """Defaults to #5C656A (granite gray).

    ![](https://bit.ly/3SllDsG)

    Values below 20 for any color component (R, G or B) are ignored by FL.
    """

    # TODO controllers = KWProp[List[RemoteController]]()
    internal_name = EventProp[str](PluginID.InternalName)
    """Internal name of the channel.

    The value of this depends on the type of `plugin`:

    * Native (stock) plugin: Empty *afaik*.
    * VST instruments: "Fruity Wrapper".

    See Also:
        :attr:`name`
    """

    enabled = EventProp[bool](ChannelID.IsEnabled)
    """![](https://bit.ly/3sbN8KU)"""

    group = KWProp[DisplayGroup]()
    """Display group / filter under which this channel is grouped."""

    icon = EventProp[int](PluginID.Icon)
    """Internal ID of the icon shown beside the ``display_name``.

    ![](https://bit.ly/3zjK2sf)
    """

    iid = EventProp[int](ChannelID.New)
    keyboard = NestedProp(Keyboard, ChannelID.FineTune, ChannelID.RootNote)
    """Located at the bottom of :menuselection:`Miscellaneous functions (page)`."""

    locked = EventProp[bool](ChannelID.IsLocked)
    """![](https://bit.ly/3BOBc7j)"""

    name = EventProp[str](PluginID.Name, ChannelID._Name)
    """The name associated with a channel.

    It's value depends on the type of plugin:

    * Native (stock): User-given name, None if not given one.
    * VST instrument: The name obtained from the VST or the user-given name.

    See Also:
        :attr:`internal_name` and :attr:`display_name`.
    """

    @property
    def pan(self) -> int | None:
        """Linear. Bipolar.

        | Min | Max   | Default |
        |-----|-------|---------|
        | 0   | 12800 | 6400    |
<<<<<<< HEAD
        """  # noqa
        if ChannelID.Levels in self.events:
            return cast(LevelsEvent, self.events.first(ChannelID.Levels))["pan"]
=======
        """
        if ChannelID.Levels in self._events:
            return cast(LevelsEvent, self._events[ChannelID.Levels][0])["pan"]
>>>>>>> 6c36230f

        for id in (ChannelID._PanWord, ChannelID._PanByte):
            if id in self.events:
                return self.events.first(id).value

    @pan.setter
    def pan(self, value: int) -> None:
        if self.pan is None:
            raise PropertyCannotBeSet

        if ChannelID.Levels in self.events:
            cast(LevelsEvent, self.events.first(ChannelID.Levels))["pan"] = value
            return

        for id in (ChannelID._PanWord, ChannelID._PanByte):
            if id in self.events:
                self.events.first(id).value = value

    @property
    def volume(self) -> int | None:
        """Nonlinear.

        | Min | Max   | Default |
        |-----|-------|---------|
        | 0   | 12800 | 10000   |
<<<<<<< HEAD
        """  # noqa
        if ChannelID.Levels in self.events:
            return cast(LevelsEvent, self.events.first(ChannelID.Levels))["volume"]
=======
        """
        if ChannelID.Levels in self._events:
            return cast(LevelsEvent, self._events[ChannelID.Levels][0])["volume"]
>>>>>>> 6c36230f

        for id in (ChannelID._VolWord, ChannelID._VolByte):
            if id in self.events:
                return self.events.first(id).value

    @volume.setter
    def volume(self, value: int) -> None:
        if self.volume is None:
            raise PropertyCannotBeSet

        if ChannelID.Levels in self.events:
            cast(LevelsEvent, self.events.first(ChannelID.Levels))["volume"] = value
            return

        for id in (ChannelID._VolWord, ChannelID._VolByte):
            if id in self.events:
                self.events.first(id).value = value

    # If the channel is not zipped, underlying event is not stored.
    @property
    def zipped(self) -> bool:
        """Whether the channel is zipped / minimized.

        ![](https://bit.ly/3S2imib)
        """
        if ChannelID.Zipped in self.events:
            return self.events.first(ChannelID.Zipped).value
        return False

    @property
    def display_name(self) -> str | None:
        """The name of the channel that will be displayed in FL Studio."""
        return self.name or self.internal_name


class Automation(Channel, ModelCollection[AutomationPoint]):
    """Represents an automation clip present in the channel rack.

    Iterate to get the :attr:`points` inside the clip.

        >>> repr([point for point in automation])
        AutomationPoint(position=0.0, value=1.0, tension=0.5), ...

    ![](https://bit.ly/3RXQhIN)
    """

    @supports_slice
    def __getitem__(self, i: int | slice) -> AutomationPoint:
        for idx, p in enumerate(self):
            if idx == i:
                return p
        raise ModelNotFound(i)

    def __iter__(self) -> Iterator[AutomationPoint]:
        """Iterator over the automation points inside the automation clip."""
        if ChannelID.Automation in self.events:
            event = cast(AutomationEvent, self.events.first(ChannelID.Automation))
            for point in event["points"]:
                yield AutomationPoint(point)

    lfo = NestedProp(AutomationLFO, ChannelID.Automation)  # TODO Add image


class Layer(Channel, ModelCollection[Channel]):
    """Represents a layer channel present in the channel rack.

    ![](https://bit.ly/3S2MLgf)

    *New in FL Studio v3.4.0*.
    """

    @supports_slice
    def __getitem__(self, i: int | str | slice):
        """Returns a child :class:`Channel` with an IID of :attr:`Channel.iid`.

        Args:
            i (int | str | slice): IID or 0-based index of the child(ren).

        Raises:
            ChannelNotFound: Child(ren) with the specific index or IID couldn't
                be found. This exception derives from ``KeyError`` as well.
        """
        for child in self:
            if i == child.iid:
                return child
        raise ChannelNotFound(i)

    def __iter__(self) -> Iterator[Channel]:
        if ChannelID.Children in self.events:
            for event in self.events[ChannelID.Children]:
                yield self._kw["channels"][event.value]

    def __len__(self):
        """Returns the number of channels whose parent this layer is."""
        try:
            return self.events.count(ChannelID.Children)
        except KeyError:
            return 0

    def __repr__(self):
        return f"{super().__repr__()} ({len(self)} children)"

    crossfade = FlagProp(_LayerFlags.Crossfade, ChannelID.LayerFlags)
    """:menuselection:`Miscellaneous functions --> Layering`"""

    random = FlagProp(_LayerFlags.Random, ChannelID.LayerFlags)
    """:menuselection:`Miscellaneous functions --> Layering`"""


class _SamplerInstrument(Channel):
    arp = NestedProp(Arp, ChannelID.Parameters)
    """:menuselection:`Miscellaneous functions -> Arpeggiator`"""

    cut_group = EventProp[Tuple[int, int]](ChannelID.CutGroup)
    """Cut group in the form of (Cut self, cut by).

    :menuselection:`Miscellaneous functions --> Group`

    Hint:
        To cut itself when retriggered, set the same value for both.
    """

    delay = NestedProp(Delay, ChannelID.Delay)
    """:menuselection:`Miscellaneous functions -> Echo delay / fat mode`"""

    insert = EventProp[int](ChannelID.RoutedTo)
    """The index of the :class:`Insert` the channel is routed to according to FL.

    "Current" insert = -1, Master = 0 and so on... till :attr:`Mixer.max_inserts`.
    """

    level_adjusts = NestedProp(LevelAdjusts, ChannelID.LevelAdjusts)
    """:menuselection:`Miscellaneous functions -> Level adjustments`"""

    polyphony = NestedProp(Polyphony, ChannelID.Polyphony)
    """:menuselection:`Miscellaneous functions -> Polyphony`"""

    time = NestedProp(Time, ChannelID.Swing)
    """:menuselection:`Miscellaneous functions -> Time`"""

    @property
    def tracking(self) -> dict[str, Tracking] | None:
<<<<<<< HEAD
        """A :class:`Tracking` each for Volume & Keyboard."""
        if ChannelID.Tracking in self.events:
            tracking = [Tracking(e) for e in self.events.separate(ChannelID.Tracking)]
=======
        """A :class:`Tracking` each for Volume & Keyboard.

        :menuselection:`Miscellaneous functions -> Tracking`
        """
        events = self._events.get(ChannelID.Tracking)
        if events is not None:
            tracking = [Tracking(e) for e in events]
>>>>>>> 6c36230f
            return dict(zip(("volume", "keyboard"), tracking))


class Instrument(_SamplerInstrument):
    """Represents a native or a 3rd party plugin loaded in a channel."""

    plugin = PluginProp(VSTPlugin, BooBass)
    """The plugin loaded into the channel."""


# TODO New in FL Studio v1.4.0 & v1.5.23: Sampler spectrum views
class Sampler(_SamplerInstrument):
    """Represents the native Sampler, either as a clip or a channel.

    ![](https://bit.ly/3DlHPiI)
    """

    def __repr__(self):
        return f"{super().__repr__()[:-1]}, sample_path={self.sample_path!r})"

    au_sample_rate = EventProp[int](ChannelID.AUSampleRate)
    """AU-format sample specific."""

    content = NestedProp(Content, ChannelID.SamplerFlags, ChannelID.Parameters)
    """:menuselection:`Sample settings --> Content`"""

    # FL's interface doesn't have an envelope for panning, but still stores
    # the default values in event data.
    @property
    def envelopes(self) -> dict[EnvelopeName, Envelope] | None:
<<<<<<< HEAD
        """An :class:`Envelope` each for Volume, Panning, Mod X, Mod Y and Pitch."""
        if ChannelID.EnvelopeLFO in self.events:
            envs = [Envelope(e) for e in self.events.separate(ChannelID.EnvelopeLFO)]
            return dict(zip(EnvelopeName.__args__, envs))  # type: ignore
=======
        """An :class:`Envelope` each for Volume, Panning, Mod X, Mod Y and Pitch.

        :menuselection:`Envelope / instruement settings`
        """
        events = self._events.get(ChannelID.EnvelopeLFO)
        if events is not None:
            envelopes = [Envelope(e) for e in events]
            return dict(zip(EnvelopeName.__args__, envelopes))  # type: ignore
>>>>>>> 6c36230f

    fx = NestedProp(
        FX,
        ChannelID.Cutoff,
        ChannelID.FadeIn,
        ChannelID.FadeOut,
        ChannelID.FreqTilt,
        ChannelID.Pogo,
        ChannelID.Preamp,
        ChannelID.Resonance,
        ChannelID.Reverb,
        ChannelID.RingMod,
        ChannelID.StereoDelay,
        ChannelID.FXFlags,
    )
    """:menuselection:`Sample settings (page) --> Precomputed effects`"""

    @property
    def lfos(self) -> dict[LFOName, SamplerLFO] | None:
<<<<<<< HEAD
        """An :class:`LFO` each for Volume, Panning, Mod X, Mod Y and Pitch."""
        if ChannelID.EnvelopeLFO in self.events:
            lfos = [SamplerLFO(e) for e in self.events.separate(ChannelID.EnvelopeLFO)]
=======
        """An :class:`LFO` each for Volume, Panning, Mod X, Mod Y and Pitch.

        :menuselection:`Envelope / instruement settings (page)`
        """
        events = self._events.get(ChannelID.EnvelopeLFO)
        if events is not None:
            lfos = [SamplerLFO(e) for e in events]
>>>>>>> 6c36230f
            return dict(zip(LFOName.__args__, lfos))  # type: ignore

    @property
    def pitch_shift(self) -> int | None:
        """-4800 to +4800 (cents).

        Raises:
            PropertyCannotBeSet: When a `ChannelID.Levels` event is not found.
        """
        if ChannelID.Levels in self.events:
            return cast(LevelsEvent, self.events.first(ChannelID.Levels))["pitch_shift"]

    @pitch_shift.setter
    def pitch_shift(self, value: int):
        try:
            event = self.events.first(ChannelID.Levels)
        except KeyError as exc:
            raise PropertyCannotBeSet(ChannelID.Levels) from exc
        else:
            cast(LevelsEvent, event)["pitch_shift"] = value

    playback = NestedProp(
        Playback, ChannelID.SamplerFlags, ChannelID.PingPongLoop, ChannelID.Parameters
    )
    """:menuselection:`Sample settings (page) --> Playback`"""

    @property
    def sample_path(self) -> pathlib.Path | None:
        """Absolute path of a sample file on the disk.

        :menuselection:`Sample settings (page) --> File`

        Contains the string ``%FLStudioFactoryData%`` for stock samples.
        """
        if ChannelID.SamplePath in self.events:
            return pathlib.Path(self.events.first(ChannelID.SamplePath).value)

    @sample_path.setter
    def sample_path(self, value: pathlib.Path):
        if self.sample_path is None:
            raise PropertyCannotBeSet(ChannelID.SamplePath)

        path = "" if str(value) == "." else str(value)
        self.events.first(ChannelID.SamplePath).value = path

    stretching = NestedProp(
        TimeStretching,
        ChannelID.StretchTime,
        ChannelID.Parameters,
    )
    """:menuselection:`Sample settings (page) --> Time stretching`"""


class ChannelRack(EventModel, ModelCollection[Channel]):
    """Represents the channel rack, contains all :class:`Channel` instances.

    ![](https://bit.ly/3RXR50h)
    """

    def __repr__(self) -> str:
        return f"ChannelRack - {len(self)} channels"

    @supports_slice
    def __getitem__(self, i: str | int | slice):
        """Gets a channel from the rack based on its IID or name.

        Args:
            i (str | int | slice): Compared with :attr:`Channel.iid` if an int
                or slice or with the :attr:`Channel.display_name`.

        Raises:
            ChannelNotFound: A channel with the specified IID or name isn't found.
        """
        for ch in self:
            if (isinstance(i, int) and i == ch.iid) or (i == ch.display_name):
                return ch
        raise ChannelNotFound(i)

    # TODO Needs serious refactoring, *pylint is right*
    def __iter__(self) -> Iterator[Channel]:  # pylint: disable=too-complex
        ch_dict: dict[int, Channel] = {}
        events: DefaultDict[int, EventTree] = defaultdict(
            lambda: EventTree(self.events)
        )
        cur_ch_events = EventTree(self.events)
        for event in self.events.all():
            if event.id == ChannelID.New:
                # Create a new key in events and set it to it
                cur_ch_events = events[event.value]

            if event.id not in RackID:
                cur_ch_events.append(event)

        for iid, ch_events in events.items():
            ct = Channel  # In case an older version doesn't have ChannelID.Type
            for event in ch_events.all():
                if event.id == ChannelID.Type:
                    if event.value == ChannelType.Automation:
                        ct = Automation
                    elif event.value == ChannelType.Layer:
                        ct = Layer
                    elif event.value == ChannelType.Sampler:
                        ct = Sampler
                    elif event.value in (ChannelType.Instrument, ChannelType.Native):
                        ct = Instrument
                elif (
                    event.id == ChannelID.SamplePath
                    or (event.id == PluginID.InternalName and not event.value)
                    and ct == Instrument
                ):
                    ct = Sampler  # see #40

            if ct is not None:
                cur_ch = ch_dict[iid] = ct(ch_events, channels=ch_dict)
                yield cur_ch

    def __len__(self):
        """Returns the number of channels found in the project.

        Raises:
            NoModelsFound: No channels could be found in the project.
        """
        if ChannelID.New not in self.events:
            raise NoModelsFound
        return self.events.count(ChannelID.New)

    @property
    def automations(self) -> Iterator[Automation]:
        yield from (ch for ch in self if isinstance(ch, Automation))

    # TODO Find out what this meant
    fit_to_steps = EventProp[int](RackID._FitToSteps)

    @property
    def groups(self) -> Iterator[DisplayGroup]:
        for ed in self.events.separate(DisplayGroupID.Name):
            yield DisplayGroup(ed)

    height = EventProp[int](RackID.WindowHeight)
    """Window height of the channel rack in the interface (in pixels)."""

    @property
    def instruments(self) -> Iterator[Instrument]:
        yield from (ch for ch in self if isinstance(ch, Instrument))

    @property
    def layers(self) -> Iterator[Layer]:
        yield from (ch for ch in self if isinstance(ch, Layer))

    @property
    def samplers(self) -> Iterator[Sampler]:
        yield from (ch for ch in self if isinstance(ch, Sampler))

    swing = EventProp[int](RackID.Swing)
    """Global channel swing mix. Linear. Defaults to minimum value.

    | Type | Value | Mix (wet) |
    |------|-------|-----------|
    | Min  | 0     | 0%        |
    | Max  | 128   | 100%      |
    """<|MERGE_RESOLUTION|>--- conflicted
+++ resolved
@@ -18,12 +18,8 @@
 import enum
 import pathlib
 import sys
-<<<<<<< HEAD
 from collections import defaultdict
-from typing import DefaultDict, Iterator, List, Tuple, cast
-=======
 from typing import DefaultDict, Iterator, Tuple, cast
->>>>>>> 6c36230f
 
 if sys.version_info >= (3, 8):
     from typing import Literal
@@ -994,16 +990,11 @@
     time = EventProp[float](ChannelID.StretchTime)
 
 
-<<<<<<< HEAD
 class Content(EventModel, ModelReprMixin):
-    """Used by :class:`Sampler`."""
-=======
-class Content(MultiEventModel, ModelReprMixin):
     """Used by :class:`Sampler`.
 
     ![](https://bit.ly/3TCXFKI)
     """
->>>>>>> 6c36230f
 
     declick_mode = StructProp[DeclickMode](
         ChannelID.Parameters, prop="content.declick_mode"
@@ -1123,15 +1114,9 @@
         | Min | Max   | Default |
         |-----|-------|---------|
         | 0   | 12800 | 6400    |
-<<<<<<< HEAD
-        """  # noqa
+        """
         if ChannelID.Levels in self.events:
             return cast(LevelsEvent, self.events.first(ChannelID.Levels))["pan"]
-=======
-        """
-        if ChannelID.Levels in self._events:
-            return cast(LevelsEvent, self._events[ChannelID.Levels][0])["pan"]
->>>>>>> 6c36230f
 
         for id in (ChannelID._PanWord, ChannelID._PanByte):
             if id in self.events:
@@ -1157,15 +1142,9 @@
         | Min | Max   | Default |
         |-----|-------|---------|
         | 0   | 12800 | 10000   |
-<<<<<<< HEAD
-        """  # noqa
+        """
         if ChannelID.Levels in self.events:
             return cast(LevelsEvent, self.events.first(ChannelID.Levels))["volume"]
-=======
-        """
-        if ChannelID.Levels in self._events:
-            return cast(LevelsEvent, self._events[ChannelID.Levels][0])["volume"]
->>>>>>> 6c36230f
 
         for id in (ChannelID._VolWord, ChannelID._VolByte):
             if id in self.events:
@@ -1308,19 +1287,12 @@
 
     @property
     def tracking(self) -> dict[str, Tracking] | None:
-<<<<<<< HEAD
-        """A :class:`Tracking` each for Volume & Keyboard."""
+        """A :class:`Tracking` each for Volume & Keyboard.
+
+        :menuselection:`Miscellaneous functions -> Tracking`
+        """
         if ChannelID.Tracking in self.events:
             tracking = [Tracking(e) for e in self.events.separate(ChannelID.Tracking)]
-=======
-        """A :class:`Tracking` each for Volume & Keyboard.
-
-        :menuselection:`Miscellaneous functions -> Tracking`
-        """
-        events = self._events.get(ChannelID.Tracking)
-        if events is not None:
-            tracking = [Tracking(e) for e in events]
->>>>>>> 6c36230f
             return dict(zip(("volume", "keyboard"), tracking))
 
 
@@ -1351,21 +1323,13 @@
     # the default values in event data.
     @property
     def envelopes(self) -> dict[EnvelopeName, Envelope] | None:
-<<<<<<< HEAD
-        """An :class:`Envelope` each for Volume, Panning, Mod X, Mod Y and Pitch."""
+        """An :class:`Envelope` each for Volume, Panning, Mod X, Mod Y and Pitch.
+
+        :menuselection:`Envelope / instruement settings`
+        """
         if ChannelID.EnvelopeLFO in self.events:
             envs = [Envelope(e) for e in self.events.separate(ChannelID.EnvelopeLFO)]
             return dict(zip(EnvelopeName.__args__, envs))  # type: ignore
-=======
-        """An :class:`Envelope` each for Volume, Panning, Mod X, Mod Y and Pitch.
-
-        :menuselection:`Envelope / instruement settings`
-        """
-        events = self._events.get(ChannelID.EnvelopeLFO)
-        if events is not None:
-            envelopes = [Envelope(e) for e in events]
-            return dict(zip(EnvelopeName.__args__, envelopes))  # type: ignore
->>>>>>> 6c36230f
 
     fx = NestedProp(
         FX,
@@ -1385,19 +1349,12 @@
 
     @property
     def lfos(self) -> dict[LFOName, SamplerLFO] | None:
-<<<<<<< HEAD
-        """An :class:`LFO` each for Volume, Panning, Mod X, Mod Y and Pitch."""
+        """An :class:`LFO` each for Volume, Panning, Mod X, Mod Y and Pitch.
+
+        :menuselection:`Envelope / instruement settings (page)`
+        """
         if ChannelID.EnvelopeLFO in self.events:
             lfos = [SamplerLFO(e) for e in self.events.separate(ChannelID.EnvelopeLFO)]
-=======
-        """An :class:`LFO` each for Volume, Panning, Mod X, Mod Y and Pitch.
-
-        :menuselection:`Envelope / instruement settings (page)`
-        """
-        events = self._events.get(ChannelID.EnvelopeLFO)
-        if events is not None:
-            lfos = [SamplerLFO(e) for e in events]
->>>>>>> 6c36230f
             return dict(zip(LFOName.__args__, lfos))  # type: ignore
 
     @property
