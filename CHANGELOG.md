--- conflicted
+++ resolved
@@ -27,22 +27,16 @@
 - PyPy 3.7+ support [#77].
 - Slicing for ModelBase collections [#31].
 - Fruity Center parser [#42].
-<<<<<<< HEAD
 - Dependency on ``sortedcontainers`` library for ``EventTree``.
-=======
 - Remaining and some new images for docstrings [#47].
 - GUI locations of descriptors (w.r.t. FL 20.8.4) [#80].
->>>>>>> 6c36230f
 
 ### Changed
 
 - Simplified some `__repr__` strings.
-<<<<<<< HEAD
 - Event IDs are all `EventEnum` members (better repr-strings).
 - PyFLP is guaranteed to be not thread-safe.
-=======
 - Moved up `Sampler.cut_group` to `_SamplerInstrument`.
->>>>>>> 6c36230f
 
 ### Fixed
 
